/*jslint node: true, plusplus: true, nomen: true, vars: true */
/*global setImmediate*/
"use strict";

var isoDateFormat = require('./isolocaldateformat').ISOLocalDateFormat;
var Util = require("util");
var Async = require("async");
var logger = require('./logger');

var itemIndex = 16;

<<<<<<< HEAD
var Item = function(parent, name, upnpClass, container, attributes) {

    this.name = name;
    this.upnpClass = upnpClass;
    this.path = (parent) ? (parent.path + ((parent.path !== "/") ? "/" : "") + name)
	    : "/";

    if (container) {
	this.container = true;
    }
    var atts = {};
    this.attributes = atts;
    if (attributes) {
	for (var k in attributes) {
	    atts[k] = attributes[k];
=======
var Item = function (parent, name, upnpClass, container, title) {

	this.name = name;
	this.upnpClass = upnpClass;
	this.path = (parent) ? (parent.path + ((parent.path !== "/") ? "/" : "") + name)
			: "/";

	if (container) {
		this.container = true;
	}
	if (title) {
		this.title = title;
>>>>>>> 3d288892
	}
    }
    this.itemUpdateId = 0;

    this.itemId = itemIndex++;

    if (parent) {
	this.parentId = parent.itemId;
	this.service = parent.service;

	if (!parent._childrenIds) {
	    parent._childrenIds = [];
	}

	parent._childrenIds.push(this.itemId);
	parent.itemUpdateId++;
    }

    logger.debug("NewItem " + this.itemId + " parent=" + this.parentId
	    + " name=" + name + " upnpClass=" + upnpClass + " container="
	    + container);

};

Item.CONTAINER = "object.container";
Item.STORAGE_FOLDER = "object.container.storageFolder";
Item.VIDEO_FILE = "object.item.videoItem";
Item.IMAGE_FILE = "object.item.imageItem";
Item.IMAGE_PHOTO = Item.IMAGE_FILE + ".photo";
Item.AUDIO_FILE = "object.item.audioItem";
Item.MUSIC_TRACK = Item.AUDIO_FILE + ".musicTrack";
Item.MUSIC_ARTIST = "object.container.person.musicArtist";
Item.MUSIC_ALBUM = "object.container.album.musicAlbum";
Item.VIDEO_ALBUM = "object.container.album.videoAlbum";
Item.PHOTO_ALBUM = "object.container.album.photoAlbum";
Item.MUSIC_GENRE = "object.container.genre.musicGenre";
// Playlists should be: object.container.playlistContainer
// object.container.person.movieActor
// object.container.person.musicArtist

module.exports = Item;

Item.prototype.listChildren = function(callback) {
    var self = this;

    if (this._locked) {
	setImmediate(function() {
	    self.listChildren(callback);
	});
	return;
    }

    if (!this.container) {
	logger.debug("Item.listChildren[" + self + "]  => No container");
	return callback(null, null);
    }

    this._locked = true;

    if (this._childrenIds !== undefined) {
	logger.debug("Item.listChildren[" + self + "]  => cache ",
		this._childrenIds.length);

	var upnpServer = this.getService().upnpServer;

	Async.mapLimit(this._childrenIds, 4, function(id, callback) {
	    upnpServer.getItemById(id, callback);

	}, function(error, result) {
	    self._locked = undefined;

	    if (error) {
		logger.debug("Item.listChildren[" + self
			+ "] => map returs error ", error);
		return callback(error);
	    }

	    logger.debug("Item.listChildren[" + self + "] => map returs "
		    + result);

	    callback(null, result);
	});
	return;
    }

    logger.debug("Item.listChildren[" + self + "] => not in cache !");

    // this._childrenIds = [];
    this.getService().browseItem(this, function(error, list) {
	self._locked = undefined;

	if (error) {
	    return callback(error);
	}

	logger.debug("Item.listChildren[" + self + "] => ", list);

	return callback(null, list);
    });
};

Item.prototype.getItemPath = function() {
    return this.path;
};

Item.prototype.getService = function() {
    return this.service;
};

Item.prototype.getParent = function(callback) {
    if (!this.parentId) {
	return callback(null, null);
    }

    var upnpServer = this.getService().upnpServer;

    upnpServer.getItemById(this.parentId, callback);
};

Item.prototype.getChildByName = function(name, callback) {
    var self = this;

    this.listChildren(function(error, children) {
	if (error) {
	    logger.debug("Item.getChildByName[" + self + "] (" + name
		    + ") => error ", error);
	    return callback(error);
	}

	var found = null;
	children.forEach(function(child) {
	    if (child.name === name) {
		found = child;
		return false;
	    }
	});

	logger.debug("Item.getChildByName[" + self + "] (" + name
		+ ") => find " + found);

	return callback(null, found);
    });
};

Item.prototype.addSearchClass = function(searchClass, includeDerived) {
    if (!this.searchClasses) {
	this.searchClasses = [];
    }

    this.searchClasses.push({
	name : searchClass,
	includeDerived : includeDerived
    });
};

Item.prototype.toJXML = function(request) {
    var content = (this.attrs) ? this.attrs.slice(0) : [];

    var item = {
	_name : "item",
	_attrs : {
	    id : this.itemId,
	    parentID : this.parentId || -1,
	    restricted : (this.attributes.restricted) ? "1" : "0",
	    searchable : (this.attributes.searchable) ? "1" : "0"
	},
	_content : content
    };

    var scs = this.attributes.searchClasses;
    if (scs) {
	scs.forEach(function(sc) {
	    content.push({
		_name : "upnp:searchClass",
		_attrs : {
		    includeDerived : !!sc.includeDerived
		},
		_content : sc.name
	    });
	});
    }

    var title = this.attributes.title;
    content.push({
	_name : "dc:title",
	_content : title || this.name
    });

    if (this.upnpClass) {
	content.push({
	    _name : "upnp:class",
	    _content : this.upnpClass
	});
    }
    var date = this.attributes.date;
    if (date) {
	content.push({
	    _name : "dc:date",
	    _content : date
	});
    }

    var resAttrs = this.attributes.resAttrs;
    if (resAttrs) {
	content.push({
	    _name : "res",
	    _attrs : resAttrs,
	    _content : request.contentURL + this.itemId
	});
    }

    if (this.container) {
	var childrenIds = this._childrenIds; // 

	item._name = "container";
	if (childrenIds) {
	    item._attrs.childCount = childrenIds.length;
	}
	if (this.searchable) {
	    item._attrs.searchable = true;
	}

	content.push({
	    _name : "upnp:storageUsed",
	    _content : -1
	});
    }

    return item;
};

Item.prototype.setDate = function(date) {
    if (!date) {
	this._date = undefined;
	return;
    }
    this._date = isoDateFormat.format(date);
};

Item.prototype.treeString = function(callback) {
    return this._treeString("", callback);
};

Item.prototype._treeString = function(indent, callback) {
    // logger.debug("TreeString " + this);

    indent = indent || "";

    var s = indent + "# " + this + "\n";
    if (!this.container) {
	return callback(null, s);
    }
    indent += "  ";
    if (!this._childrenIds) {
	s += indent + "<Unknown children>\n";
	return callback(null, s);
    }

    var upnpServer = this.getService().upnpServer;

    Async.eachSeries(this._childrenIds, function(childId, callback) {
	upnpServer.getItemById(childId, function(error, child) {
	    if (error) {
		return callback(error);
	    }

	    child._treeString(indent, function(error, s2) {
		if (s2) {
		    s += s2;
		}

		callback(null);
	    });
	});

    }, function(error) {
	callback(error, s);
    });
};

Item.prototype.update = function(callback) {
    logger.debug("Update item itemId=" + this.itemId + " name=" + this.name);

    // this.getService().updateItem(this, callback);
    callback(null);
};

Item.prototype.toString = function() {
    var s = "[Item id=" + this.itemId + " name='" + this.name + "' class='"
	    + this.upnpClass + "'";

    if (this.attributes.virtual) {
	s += " VIRTUAL";
    }

<<<<<<< HEAD
    return s + "]";
};
=======
	return s + "]";
};

>>>>>>> 3d288892
<|MERGE_RESOLUTION|>--- conflicted
+++ resolved
@@ -1,344 +1,323 @@
-/*jslint node: true, plusplus: true, nomen: true, vars: true */
-/*global setImmediate*/
-"use strict";
-
-var isoDateFormat = require('./isolocaldateformat').ISOLocalDateFormat;
-var Util = require("util");
-var Async = require("async");
-var logger = require('./logger');
-
-var itemIndex = 16;
-
-<<<<<<< HEAD
-var Item = function(parent, name, upnpClass, container, attributes) {
-
-    this.name = name;
-    this.upnpClass = upnpClass;
-    this.path = (parent) ? (parent.path + ((parent.path !== "/") ? "/" : "") + name)
-	    : "/";
-
-    if (container) {
-	this.container = true;
-    }
-    var atts = {};
-    this.attributes = atts;
-    if (attributes) {
-	for (var k in attributes) {
-	    atts[k] = attributes[k];
-=======
-var Item = function (parent, name, upnpClass, container, title) {
-
-	this.name = name;
-	this.upnpClass = upnpClass;
-	this.path = (parent) ? (parent.path + ((parent.path !== "/") ? "/" : "") + name)
-			: "/";
-
-	if (container) {
-		this.container = true;
-	}
-	if (title) {
-		this.title = title;
->>>>>>> 3d288892
-	}
-    }
-    this.itemUpdateId = 0;
-
-    this.itemId = itemIndex++;
-
-    if (parent) {
-	this.parentId = parent.itemId;
-	this.service = parent.service;
-
-	if (!parent._childrenIds) {
-	    parent._childrenIds = [];
-	}
-
-	parent._childrenIds.push(this.itemId);
-	parent.itemUpdateId++;
-    }
-
-    logger.debug("NewItem " + this.itemId + " parent=" + this.parentId
-	    + " name=" + name + " upnpClass=" + upnpClass + " container="
-	    + container);
-
-};
-
-Item.CONTAINER = "object.container";
-Item.STORAGE_FOLDER = "object.container.storageFolder";
-Item.VIDEO_FILE = "object.item.videoItem";
-Item.IMAGE_FILE = "object.item.imageItem";
-Item.IMAGE_PHOTO = Item.IMAGE_FILE + ".photo";
-Item.AUDIO_FILE = "object.item.audioItem";
-Item.MUSIC_TRACK = Item.AUDIO_FILE + ".musicTrack";
-Item.MUSIC_ARTIST = "object.container.person.musicArtist";
-Item.MUSIC_ALBUM = "object.container.album.musicAlbum";
-Item.VIDEO_ALBUM = "object.container.album.videoAlbum";
-Item.PHOTO_ALBUM = "object.container.album.photoAlbum";
-Item.MUSIC_GENRE = "object.container.genre.musicGenre";
-// Playlists should be: object.container.playlistContainer
-// object.container.person.movieActor
-// object.container.person.musicArtist
-
-module.exports = Item;
-
-Item.prototype.listChildren = function(callback) {
-    var self = this;
-
-    if (this._locked) {
-	setImmediate(function() {
-	    self.listChildren(callback);
-	});
-	return;
-    }
-
-    if (!this.container) {
-	logger.debug("Item.listChildren[" + self + "]  => No container");
-	return callback(null, null);
-    }
-
-    this._locked = true;
-
-    if (this._childrenIds !== undefined) {
-	logger.debug("Item.listChildren[" + self + "]  => cache ",
-		this._childrenIds.length);
-
-	var upnpServer = this.getService().upnpServer;
-
-	Async.mapLimit(this._childrenIds, 4, function(id, callback) {
-	    upnpServer.getItemById(id, callback);
-
-	}, function(error, result) {
-	    self._locked = undefined;
-
-	    if (error) {
-		logger.debug("Item.listChildren[" + self
-			+ "] => map returs error ", error);
-		return callback(error);
-	    }
-
-	    logger.debug("Item.listChildren[" + self + "] => map returs "
-		    + result);
-
-	    callback(null, result);
-	});
-	return;
-    }
-
-    logger.debug("Item.listChildren[" + self + "] => not in cache !");
-
-    // this._childrenIds = [];
-    this.getService().browseItem(this, function(error, list) {
-	self._locked = undefined;
-
-	if (error) {
-	    return callback(error);
-	}
-
-	logger.debug("Item.listChildren[" + self + "] => ", list);
-
-	return callback(null, list);
-    });
-};
-
-Item.prototype.getItemPath = function() {
-    return this.path;
-};
-
-Item.prototype.getService = function() {
-    return this.service;
-};
-
-Item.prototype.getParent = function(callback) {
-    if (!this.parentId) {
-	return callback(null, null);
-    }
-
-    var upnpServer = this.getService().upnpServer;
-
-    upnpServer.getItemById(this.parentId, callback);
-};
-
-Item.prototype.getChildByName = function(name, callback) {
-    var self = this;
-
-    this.listChildren(function(error, children) {
-	if (error) {
-	    logger.debug("Item.getChildByName[" + self + "] (" + name
-		    + ") => error ", error);
-	    return callback(error);
-	}
-
-	var found = null;
-	children.forEach(function(child) {
-	    if (child.name === name) {
-		found = child;
-		return false;
-	    }
-	});
-
-	logger.debug("Item.getChildByName[" + self + "] (" + name
-		+ ") => find " + found);
-
-	return callback(null, found);
-    });
-};
-
-Item.prototype.addSearchClass = function(searchClass, includeDerived) {
-    if (!this.searchClasses) {
-	this.searchClasses = [];
-    }
-
-    this.searchClasses.push({
-	name : searchClass,
-	includeDerived : includeDerived
-    });
-};
-
-Item.prototype.toJXML = function(request) {
-    var content = (this.attrs) ? this.attrs.slice(0) : [];
-
-    var item = {
-	_name : "item",
-	_attrs : {
-	    id : this.itemId,
-	    parentID : this.parentId || -1,
-	    restricted : (this.attributes.restricted) ? "1" : "0",
-	    searchable : (this.attributes.searchable) ? "1" : "0"
-	},
-	_content : content
-    };
-
-    var scs = this.attributes.searchClasses;
-    if (scs) {
-	scs.forEach(function(sc) {
-	    content.push({
-		_name : "upnp:searchClass",
-		_attrs : {
-		    includeDerived : !!sc.includeDerived
-		},
-		_content : sc.name
-	    });
-	});
-    }
-
-    var title = this.attributes.title;
-    content.push({
-	_name : "dc:title",
-	_content : title || this.name
-    });
-
-    if (this.upnpClass) {
-	content.push({
-	    _name : "upnp:class",
-	    _content : this.upnpClass
-	});
-    }
-    var date = this.attributes.date;
-    if (date) {
-	content.push({
-	    _name : "dc:date",
-	    _content : date
-	});
-    }
-
-    var resAttrs = this.attributes.resAttrs;
-    if (resAttrs) {
-	content.push({
-	    _name : "res",
-	    _attrs : resAttrs,
-	    _content : request.contentURL + this.itemId
-	});
-    }
-
-    if (this.container) {
-	var childrenIds = this._childrenIds; // 
-
-	item._name = "container";
-	if (childrenIds) {
-	    item._attrs.childCount = childrenIds.length;
-	}
-	if (this.searchable) {
-	    item._attrs.searchable = true;
-	}
-
-	content.push({
-	    _name : "upnp:storageUsed",
-	    _content : -1
-	});
-    }
-
-    return item;
-};
-
-Item.prototype.setDate = function(date) {
-    if (!date) {
-	this._date = undefined;
-	return;
-    }
-    this._date = isoDateFormat.format(date);
-};
-
-Item.prototype.treeString = function(callback) {
-    return this._treeString("", callback);
-};
-
-Item.prototype._treeString = function(indent, callback) {
-    // logger.debug("TreeString " + this);
-
-    indent = indent || "";
-
-    var s = indent + "# " + this + "\n";
-    if (!this.container) {
-	return callback(null, s);
-    }
-    indent += "  ";
-    if (!this._childrenIds) {
-	s += indent + "<Unknown children>\n";
-	return callback(null, s);
-    }
-
-    var upnpServer = this.getService().upnpServer;
-
-    Async.eachSeries(this._childrenIds, function(childId, callback) {
-	upnpServer.getItemById(childId, function(error, child) {
-	    if (error) {
-		return callback(error);
-	    }
-
-	    child._treeString(indent, function(error, s2) {
-		if (s2) {
-		    s += s2;
-		}
-
-		callback(null);
-	    });
-	});
-
-    }, function(error) {
-	callback(error, s);
-    });
-};
-
-Item.prototype.update = function(callback) {
-    logger.debug("Update item itemId=" + this.itemId + " name=" + this.name);
-
-    // this.getService().updateItem(this, callback);
-    callback(null);
-};
-
-Item.prototype.toString = function() {
-    var s = "[Item id=" + this.itemId + " name='" + this.name + "' class='"
-	    + this.upnpClass + "'";
-
-    if (this.attributes.virtual) {
-	s += " VIRTUAL";
-    }
-
-<<<<<<< HEAD
-    return s + "]";
-};
-=======
-	return s + "]";
-};
-
->>>>>>> 3d288892
+/*jslint node: true, plusplus: true, nomen: true, vars: true */
+/*global setImmediate*/
+"use strict";
+
+var isoDateFormat = require('./isolocaldateformat').ISOLocalDateFormat;
+var Util = require("util");
+var Async = require("async");
+var logger = require('./logger');
+
+var itemIndex = 16;
+
+var Item = function(parent, name, upnpClass, container, attributes) {
+
+    this.name = name;
+    this.upnpClass = upnpClass;
+    this.path = (parent) ? (parent.path + ((parent.path !== "/") ? "/" : "") + name)
+	    : "/";
+
+    if (container) {
+	this.container = true;
+    }
+    var atts = {};
+    this.attributes = atts;
+    if (attributes) {
+	for (var k in attributes) {
+	    atts[k] = attributes[k];
+	}
+    }
+    this.itemUpdateId = 0;
+
+    this.itemId = itemIndex++;
+
+    if (parent) {
+	this.parentId = parent.itemId;
+	this.service = parent.service;
+
+	if (!parent._childrenIds) {
+	    parent._childrenIds = [];
+	}
+
+	parent._childrenIds.push(this.itemId);
+	parent.itemUpdateId++;
+    }
+
+    logger.debug("NewItem " + this.itemId + " parent=" + this.parentId
+	    + " name=" + name + " upnpClass=" + upnpClass + " container="
+	    + container);
+
+};
+
+Item.CONTAINER = "object.container";
+Item.STORAGE_FOLDER = "object.container.storageFolder";
+Item.VIDEO_FILE = "object.item.videoItem";
+Item.IMAGE_FILE = "object.item.imageItem";
+Item.IMAGE_PHOTO = Item.IMAGE_FILE + ".photo";
+Item.AUDIO_FILE = "object.item.audioItem";
+Item.MUSIC_TRACK = Item.AUDIO_FILE + ".musicTrack";
+Item.MUSIC_ARTIST = "object.container.person.musicArtist";
+Item.MUSIC_ALBUM = "object.container.album.musicAlbum";
+Item.VIDEO_ALBUM = "object.container.album.videoAlbum";
+Item.PHOTO_ALBUM = "object.container.album.photoAlbum";
+Item.MUSIC_GENRE = "object.container.genre.musicGenre";
+// Playlists should be: object.container.playlistContainer
+// object.container.person.movieActor
+// object.container.person.musicArtist
+
+module.exports = Item;
+
+Item.prototype.listChildren = function(callback) {
+    var self = this;
+
+    if (this._locked) {
+	setImmediate(function() {
+	    self.listChildren(callback);
+	});
+	return;
+    }
+
+    if (!this.container) {
+	logger.debug("Item.listChildren[" + self + "]  => No container");
+	return callback(null, null);
+    }
+
+    this._locked = true;
+
+    if (this._childrenIds !== undefined) {
+	logger.debug("Item.listChildren[" + self + "]  => cache ",
+		this._childrenIds.length);
+
+	var upnpServer = this.getService().upnpServer;
+
+	Async.mapLimit(this._childrenIds, 4, function(id, callback) {
+	    upnpServer.getItemById(id, callback);
+
+	}, function(error, result) {
+	    self._locked = undefined;
+
+	    if (error) {
+		logger.debug("Item.listChildren[" + self
+			+ "] => map returs error ", error);
+		return callback(error);
+	    }
+
+	    logger.debug("Item.listChildren[" + self + "] => map returs "
+		    + result);
+
+	    callback(null, result);
+	});
+	return;
+    }
+
+    logger.debug("Item.listChildren[" + self + "] => not in cache !");
+
+    // this._childrenIds = [];
+    this.getService().browseItem(this, function(error, list) {
+	self._locked = undefined;
+
+	if (error) {
+	    return callback(error);
+	}
+
+	logger.debug("Item.listChildren[" + self + "] => ", list);
+
+	return callback(null, list);
+    });
+};
+
+Item.prototype.getItemPath = function() {
+    return this.path;
+};
+
+Item.prototype.getService = function() {
+    return this.service;
+};
+
+Item.prototype.getParent = function(callback) {
+    if (!this.parentId) {
+	return callback(null, null);
+    }
+
+    var upnpServer = this.getService().upnpServer;
+
+    upnpServer.getItemById(this.parentId, callback);
+};
+
+Item.prototype.getChildByName = function(name, callback) {
+    var self = this;
+
+    this.listChildren(function(error, children) {
+	if (error) {
+	    logger.debug("Item.getChildByName[" + self + "] (" + name
+		    + ") => error ", error);
+	    return callback(error);
+	}
+
+	var found = null;
+	children.forEach(function(child) {
+	    if (child.name === name) {
+		found = child;
+		return false;
+	    }
+	});
+
+	logger.debug("Item.getChildByName[" + self + "] (" + name
+		+ ") => find " + found);
+
+	return callback(null, found);
+    });
+};
+
+Item.prototype.addSearchClass = function(searchClass, includeDerived) {
+    if (!this.searchClasses) {
+	this.searchClasses = [];
+    }
+
+    this.searchClasses.push({
+	name : searchClass,
+	includeDerived : includeDerived
+    });
+};
+
+Item.prototype.toJXML = function(request) {
+    var content = (this.attrs) ? this.attrs.slice(0) : [];
+
+    var item = {
+	_name : "item",
+	_attrs : {
+	    id : this.itemId,
+	    parentID : this.parentId || -1,
+	    restricted : (this.attributes.restricted) ? "1" : "0",
+	    searchable : (this.attributes.searchable) ? "1" : "0"
+	},
+	_content : content
+    };
+
+    var scs = this.attributes.searchClasses;
+    if (scs) {
+	scs.forEach(function(sc) {
+	    content.push({
+		_name : "upnp:searchClass",
+		_attrs : {
+		    includeDerived : !!sc.includeDerived
+		},
+		_content : sc.name
+	    });
+	});
+    }
+
+    var title = this.attributes.title;
+    content.push({
+	_name : "dc:title",
+	_content : title || this.name
+    });
+
+    if (this.upnpClass) {
+	content.push({
+	    _name : "upnp:class",
+	    _content : this.upnpClass
+	});
+    }
+    var date = this.attributes.date;
+    if (date) {
+	content.push({
+	    _name : "dc:date",
+	    _content : date
+	});
+    }
+
+    var resAttrs = this.attributes.resAttrs;
+    if (resAttrs) {
+	content.push({
+	    _name : "res",
+	    _attrs : resAttrs,
+	    _content : request.contentURL + this.itemId
+	});
+    }
+
+    if (this.container) {
+	var childrenIds = this._childrenIds; // 
+
+	item._name = "container";
+	if (childrenIds) {
+	    item._attrs.childCount = childrenIds.length;
+	}
+	if (this.searchable) {
+	    item._attrs.searchable = true;
+	}
+
+	content.push({
+	    _name : "upnp:storageUsed",
+	    _content : -1
+	});
+    }
+
+    return item;
+};
+
+Item.prototype.setDate = function(date) {
+    if (!date) {
+	this._date = undefined;
+	return;
+    }
+    this._date = isoDateFormat.format(date);
+};
+
+Item.prototype.treeString = function(callback) {
+    return this._treeString("", callback);
+};
+
+Item.prototype._treeString = function(indent, callback) {
+    // logger.debug("TreeString " + this);
+
+    indent = indent || "";
+
+    var s = indent + "# " + this + "\n";
+    if (!this.container) {
+	return callback(null, s);
+    }
+    indent += "  ";
+    if (!this._childrenIds) {
+	s += indent + "<Unknown children>\n";
+	return callback(null, s);
+    }
+
+    var upnpServer = this.getService().upnpServer;
+
+    Async.eachSeries(this._childrenIds, function(childId, callback) {
+	upnpServer.getItemById(childId, function(error, child) {
+	    if (error) {
+		return callback(error);
+	    }
+
+	    child._treeString(indent, function(error, s2) {
+		if (s2) {
+		    s += s2;
+		}
+
+		callback(null);
+	    });
+	});
+
+    }, function(error) {
+	callback(error, s);
+    });
+};
+
+Item.prototype.update = function(callback) {
+    logger.debug("Update item itemId=" + this.itemId + " name=" + this.name);
+
+    // this.getService().updateItem(this, callback);
+    callback(null);
+};
+
+Item.prototype.toString = function() {
+    var s = "[Item id=" + this.itemId + " name='" + this.name + "' class='"
+	    + this.upnpClass + "'";
+
+    if (this.attributes.virtual) {
+	s += " VIRTUAL";
+    }
+
+    return s + "]";
+};