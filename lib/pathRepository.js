/*jslint node: true */
"use strict";

var Repository = require('./repository');
var Util = require('util');
var Async = require('async');
var fs = require('fs');
var Path = require('path');
var Mime = require('mime');
var Item = require('./item');
var logger = require('./logger');

var PathRepository = function(mountPath, path, searchClasses) {
    Repository.call(this, mountPath);

    this.directoryPath = path;
    this.searchClasses = searchClasses;

<<<<<<< HEAD
    var self = this;
=======
	var self = this;
	fs.watch(path, function (event, filename) {
		logger.debug('PathRepository: event is: ' + event, " filename=", filename);
>>>>>>> 3d288892

    fs.exists(path, function(exists) {
	if (!exists) {
	    logger.error("Path '" + path + "' does not exist !");
	    return;
	}

	fs.watch(path, function(event, filename) {
	    logger.debug('PathRepository: event is: ' + event, " filename=",
		    filename);

	    if (!filename) {
		if (self.root) {
		    self.root.update();
		}
		return;
	    }

	    var node = self.root, p = filename.split(Path.sep);

	    Async.each(p, function(segment, callback) {
		if (!node) {
		    return callback(null);
		}

		node.getChildByName(segment, function(error, item) {
		    if (error) {
			return callback(error);
		    }

		    if (item) {
			node = item;
		    }

		    return callback(null);
		});

	    }, function(error) {
		if (error) {
		    logger.error("pathRepository: watch error ", error);
		}
		if (node) {
		    node.update();
		}
	    });

	});
    });
};

Util.inherits(PathRepository, Repository);

module.exports = PathRepository;

// <Filter>@id,@parentID,@childCount,dc:title,dc:date,res,res@protocolInfo,res@size,sec:CaptionInfoEx</Filter>

PathRepository.prototype.browse = function(list, item, callback) {

    var self = this, itemPath = item.getItemPath(), path = itemPath
	    .substring(this.mountPath.length);

    if (path && path.charAt(0) !== '/') {
	path = "/" + path;
    }

    path = this.directoryPath + path.replace(/\//g, Path.sep);

    logger.debug("PathRepository: browseItem=" + itemPath + " path=", path);

    fs.readdir(path, function(error, files) {
	if (error) {
	    if (error.code === "ENOENT") {
		// It can be a virtual folder!

		logger.error("PathRepository: ENOENT for " + path);
		return callback(null);
	    }

	    logger.error("PathRepository: Error for " + path, error);
	    return callback(error);
	}

	logger.debug("PathRepository: path " + path + " returns "
		+ files.length + " files");

	Async.reduce(files, [], function(list, file, callback) {

	    var p = path + Path.sep + file;
	    fs.stat(p, function(error, stats) {
		if (error) {
		    logger.error("Stat error for ", p, error);
		    return callback(null); // Access problem ...
		}

		if (stats.isDirectory()) {
		    return self.addDirectory(item, p, stats, function(error,
			    item) {
			if (error) {
			    return callback(error);
			}

			if (item) {
			    list.push(item);
			}
			return callback(null, list);
		    });
		}

		if (stats.isFile()) {
		    var mime = Mime.lookup(Path.extname(p).substring(1), "");
		    stats.mime = mime;

		    return self.addFile(item, p, stats, {}, function(error, item) {
			if (error) {
			    return callback(error);
			}

			if (item) {
			    list.push(item);
			}
			return callback(null, list);
		    });
		}

		logger.warn("Unsupported file '" + p + "' ", stats);
		callback(null);
	    });

	}, function(error, list) {
	    if (error) {
		return callback(error);
	    }

	    logger.debug("PathRepository: END browse=", itemPath, " path=",
		    path);
	    callback(null, list);
	});
    });
};

PathRepository.prototype.addDirectory = function(parent, p, stats, callback) {
    return this.contentDirectoryService.newFolder(parent, p, stats, null,
	    this.searchClasses, callback);
};

PathRepository.prototype.addFile = function(parent, p, stats, attributes,
	callback) {

    var upnpClass = null, mime = stats.mime.split("/");

    switch (mime[0]) {
    case "video":
	upnpClass = Item.VIDEO_FILE;
	break;

    case "audio":
	upnpClass = Item.MUSIC_TRACK;
	break;

    case "image":
	upnpClass = Item.IMAGE_FILE;
	break;
    }

    if (!upnpClass) {
	return callback(null);
    }

    return this.contentDirectoryService.newFile(parent, p, upnpClass, stats,
	    attributes, callback);
};
<|MERGE_RESOLUTION|>--- conflicted
+++ resolved
@@ -1,196 +1,195 @@
-/*jslint node: true */
-"use strict";
-
-var Repository = require('./repository');
-var Util = require('util');
-var Async = require('async');
-var fs = require('fs');
-var Path = require('path');
-var Mime = require('mime');
-var Item = require('./item');
-var logger = require('./logger');
-
-var PathRepository = function(mountPath, path, searchClasses) {
-    Repository.call(this, mountPath);
-
-    this.directoryPath = path;
-    this.searchClasses = searchClasses;
-
-<<<<<<< HEAD
-    var self = this;
-=======
-	var self = this;
-	fs.watch(path, function (event, filename) {
-		logger.debug('PathRepository: event is: ' + event, " filename=", filename);
->>>>>>> 3d288892
-
-    fs.exists(path, function(exists) {
-	if (!exists) {
-	    logger.error("Path '" + path + "' does not exist !");
-	    return;
-	}
-
-	fs.watch(path, function(event, filename) {
-	    logger.debug('PathRepository: event is: ' + event, " filename=",
-		    filename);
-
-	    if (!filename) {
-		if (self.root) {
-		    self.root.update();
-		}
-		return;
-	    }
-
-	    var node = self.root, p = filename.split(Path.sep);
-
-	    Async.each(p, function(segment, callback) {
-		if (!node) {
-		    return callback(null);
-		}
-
-		node.getChildByName(segment, function(error, item) {
-		    if (error) {
-			return callback(error);
-		    }
-
-		    if (item) {
-			node = item;
-		    }
-
-		    return callback(null);
-		});
-
-	    }, function(error) {
-		if (error) {
-		    logger.error("pathRepository: watch error ", error);
-		}
-		if (node) {
-		    node.update();
-		}
-	    });
-
-	});
-    });
-};
-
-Util.inherits(PathRepository, Repository);
-
-module.exports = PathRepository;
-
-// <Filter>@id,@parentID,@childCount,dc:title,dc:date,res,res@protocolInfo,res@size,sec:CaptionInfoEx</Filter>
-
-PathRepository.prototype.browse = function(list, item, callback) {
-
-    var self = this, itemPath = item.getItemPath(), path = itemPath
-	    .substring(this.mountPath.length);
-
-    if (path && path.charAt(0) !== '/') {
-	path = "/" + path;
-    }
-
-    path = this.directoryPath + path.replace(/\//g, Path.sep);
-
-    logger.debug("PathRepository: browseItem=" + itemPath + " path=", path);
-
-    fs.readdir(path, function(error, files) {
-	if (error) {
-	    if (error.code === "ENOENT") {
-		// It can be a virtual folder!
-
-		logger.error("PathRepository: ENOENT for " + path);
-		return callback(null);
-	    }
-
-	    logger.error("PathRepository: Error for " + path, error);
-	    return callback(error);
-	}
-
-	logger.debug("PathRepository: path " + path + " returns "
-		+ files.length + " files");
-
-	Async.reduce(files, [], function(list, file, callback) {
-
-	    var p = path + Path.sep + file;
-	    fs.stat(p, function(error, stats) {
-		if (error) {
-		    logger.error("Stat error for ", p, error);
-		    return callback(null); // Access problem ...
-		}
-
-		if (stats.isDirectory()) {
-		    return self.addDirectory(item, p, stats, function(error,
-			    item) {
-			if (error) {
-			    return callback(error);
-			}
-
-			if (item) {
-			    list.push(item);
-			}
-			return callback(null, list);
-		    });
-		}
-
-		if (stats.isFile()) {
-		    var mime = Mime.lookup(Path.extname(p).substring(1), "");
-		    stats.mime = mime;
-
-		    return self.addFile(item, p, stats, {}, function(error, item) {
-			if (error) {
-			    return callback(error);
-			}
-
-			if (item) {
-			    list.push(item);
-			}
-			return callback(null, list);
-		    });
-		}
-
-		logger.warn("Unsupported file '" + p + "' ", stats);
-		callback(null);
-	    });
-
-	}, function(error, list) {
-	    if (error) {
-		return callback(error);
-	    }
-
-	    logger.debug("PathRepository: END browse=", itemPath, " path=",
-		    path);
-	    callback(null, list);
-	});
-    });
-};
-
-PathRepository.prototype.addDirectory = function(parent, p, stats, callback) {
-    return this.contentDirectoryService.newFolder(parent, p, stats, null,
-	    this.searchClasses, callback);
-};
-
-PathRepository.prototype.addFile = function(parent, p, stats, attributes,
-	callback) {
-
-    var upnpClass = null, mime = stats.mime.split("/");
-
-    switch (mime[0]) {
-    case "video":
-	upnpClass = Item.VIDEO_FILE;
-	break;
-
-    case "audio":
-	upnpClass = Item.MUSIC_TRACK;
-	break;
-
-    case "image":
-	upnpClass = Item.IMAGE_FILE;
-	break;
-    }
-
-    if (!upnpClass) {
-	return callback(null);
-    }
-
-    return this.contentDirectoryService.newFile(parent, p, upnpClass, stats,
-	    attributes, callback);
-};
+/*jslint node: true */
+"use strict";
+
+var Repository = require('./repository');
+var Util = require('util');
+var Async = require('async');
+var fs = require('fs');
+var Path = require('path');
+var Mime = require('mime');
+var Item = require('./item');
+var logger = require('./logger');
+
+var PathRepository = function(mountPath, path, searchClasses) {
+    Repository.call(this, mountPath);
+
+    this.directoryPath = path;
+    this.searchClasses = searchClasses;
+
+    var self = this;
+    fs.watch(path, function(event, filename) {
+	logger.debug('PathRepository: event is: ' + event, " filename=",
+		filename);
+    });
+
+    fs.exists(path, function(exists) {
+	if (!exists) {
+	    logger.error("Path '" + path + "' does not exist !");
+	    return;
+	}
+
+	fs.watch(path, function(event, filename) {
+	    logger.debug('PathRepository: event is: ' + event, " filename=",
+		    filename);
+
+	    if (!filename) {
+		if (self.root) {
+		    self.root.update();
+		}
+		return;
+	    }
+
+	    var node = self.root, p = filename.split(Path.sep);
+
+	    Async.each(p, function(segment, callback) {
+		if (!node) {
+		    return callback(null);
+		}
+
+		node.getChildByName(segment, function(error, item) {
+		    if (error) {
+			return callback(error);
+		    }
+
+		    if (item) {
+			node = item;
+		    }
+
+		    return callback(null);
+		});
+
+	    }, function(error) {
+		if (error) {
+		    logger.error("pathRepository: watch error ", error);
+		}
+		if (node) {
+		    node.update();
+		}
+	    });
+
+	});
+    });
+};
+
+Util.inherits(PathRepository, Repository);
+
+module.exports = PathRepository;
+
+// <Filter>@id,@parentID,@childCount,dc:title,dc:date,res,res@protocolInfo,res@size,sec:CaptionInfoEx</Filter>
+
+PathRepository.prototype.browse = function(list, item, callback) {
+
+    var self = this, itemPath = item.getItemPath(), path = itemPath
+	    .substring(this.mountPath.length);
+
+    if (path && path.charAt(0) !== '/') {
+	path = "/" + path;
+    }
+
+    path = this.directoryPath + path.replace(/\//g, Path.sep);
+
+    logger.debug("PathRepository: browseItem=" + itemPath + " path=", path);
+
+    fs.readdir(path, function(error, files) {
+	if (error) {
+	    if (error.code === "ENOENT") {
+		// It can be a virtual folder!
+
+		logger.error("PathRepository: ENOENT for " + path);
+		return callback(null);
+	    }
+
+	    logger.error("PathRepository: Error for " + path, error);
+	    return callback(error);
+	}
+
+	logger.debug("PathRepository: path " + path + " returns "
+		+ files.length + " files");
+
+	Async.reduce(files, [], function(list, file, callback) {
+
+	    var p = path + Path.sep + file;
+	    fs.stat(p, function(error, stats) {
+		if (error) {
+		    logger.error("Stat error for ", p, error);
+		    return callback(null); // Access problem ...
+		}
+
+		if (stats.isDirectory()) {
+		    return self.addDirectory(item, p, stats, function(error,
+			    item) {
+			if (error) {
+			    return callback(error);
+			}
+
+			if (item) {
+			    list.push(item);
+			}
+			return callback(null, list);
+		    });
+		}
+
+		if (stats.isFile()) {
+		    var mime = Mime.lookup(Path.extname(p).substring(1), "");
+		    stats.mime = mime;
+
+		    return self.addFile(item, p, stats, {}, function(error,
+			    item) {
+			if (error) {
+			    return callback(error);
+			}
+
+			if (item) {
+			    list.push(item);
+			}
+			return callback(null, list);
+		    });
+		}
+
+		logger.warn("Unsupported file '" + p + "' ", stats);
+		callback(null);
+	    });
+
+	}, function(error, list) {
+	    if (error) {
+		return callback(error);
+	    }
+
+	    logger.debug("PathRepository: END browse=", itemPath, " path=",
+		    path);
+	    callback(null, list);
+	});
+    });
+};
+
+PathRepository.prototype.addDirectory = function(parent, p, stats, callback) {
+    return this.contentDirectoryService.newFolder(parent, p, stats, null,
+	    this.searchClasses, callback);
+};
+
+PathRepository.prototype.addFile = function(parent, p, stats, attributes,
+	callback) {
+
+    var upnpClass = null, mime = stats.mime.split("/");
+
+    switch (mime[0]) {
+    case "video":
+	upnpClass = Item.VIDEO_FILE;
+	break;
+
+    case "audio":
+	upnpClass = Item.MUSIC_TRACK;
+	break;
+
+    case "image":
+	upnpClass = Item.IMAGE_FILE;
+	break;
+    }
+
+    if (!upnpClass) {
+	return callback(null);
+    }
+
+    return this.contentDirectoryService.newFile(parent, p, upnpClass, stats,
+	    attributes, callback);
+};