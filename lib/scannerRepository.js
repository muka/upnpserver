--- conflicted
+++ resolved
@@ -1,193 +1,187 @@
-/*jslint node: true, plusplus:true, nomen: true */
-/*global setImmediate */
-"use strict";
-
-var Repository = require('./repository');
-var Util = require('util');
-var async = require('async');
-var fs = require('fs');
-var Path = require('path');
-var Mime = require('mime');
-var Item = require('./item');
-var Async = require('async');
-var logger = require('./logger');
-
-var FILES_PROCESSOR_LIMIT = 4;
-var FOLDER_SCAN_LIMIT = 4;
-var DIRECTORY_SCAN_LIMIT = 2;
-
-var ScannerRepository = function(mountPath, path) {
-    Repository.call(this, mountPath);
-
-    this.directoryPath = path;
-
-    fs.watch(path, function(event, filename) {
-	logger.debug('ScannerRepository: event is: ' + event);
-	if (filename) {
-	    logger.debug('filename provided: ' + filename);
-	} else {
-	    logger.debug('filename not provided');
-	}
-    });
-};
-
-Util.inherits(ScannerRepository, Repository);
-
-module.exports = ScannerRepository;
-
-ScannerRepository.prototype.initialize = function(service, callback) {
-    var self = this, log = false;
-
-    Repository.prototype.initialize.call(this, service, function(error, item) {
-	if (error) {
-	    return callback(error);
-	}
-
-	setImmediate(function() {
-	    self.scan(service, item, function(error) {
-		if (error) {
-		    logger.error("ScannerRepository: Scan error", error);
-		    return;
-		}
-
-		if (!log) {
-		    return;
-		}
-
-		item.treeString(function(error, string) {
-		    if (error) {
-			logger.error("ScannerRepository: Tree string error",
-				error);
-			return;
-		    }
-		    logger.debug(string);
-		});
-	    });
-	});
-
-	callback(null, item);
-    });
-};
-
-ScannerRepository.prototype.scan = function(service, item, callback) {
-
-    var self = this, files = [];
-
-    self._scanDirectory(item, files, self.directoryPath, function(error) {
-	if (error) {
-	    logger.error("Scan directory error", error);
-	    return callback(error);
-	}
-
-	logger.info("Number of files to process: " + files.length);
-
-	Async.eachLimit(files, FILES_PROCESSOR_LIMIT,
-		function(infos, callback) {
-
-		    self.processFile(item, infos, function(error) {
-			if (error) {
-			    logger.error("Process file itemId=" + item.itemId
-				    + " infos=", infos, " error=", error);
-			}
-
-			callback(null);
-		    });
-
-<<<<<<< HEAD
-		}, function(error) {
-		    if (error) {
-			logger.error("Error while scaning files ", error);
-			return callback(error);
-		    }
-=======
-				logger.info(files.length + " files processed");
-				return callback(null);
-			});
-	});
->>>>>>> 3d288892
-
-		    logger.verbose(files.length + " files processed");
-		    return callback(null);
-		});
-    });
-
-};
-
-ScannerRepository.prototype.browse = function(list, item, callback) {
-    return callback(null);
-};
-
-ScannerRepository.prototype._scanDirectory = function(rootItem, files,
-	rootPath, callback) {
-
-    // logger.debug("List directory ", rootPath);
-
-    var self = this;
-    fs.readdir(rootPath, function(error, list) {
-	if (error) {
-	    logger.warn("Error while reading directory ", rootPath);
-	    return callback(null);
-	}
-
-	var directories = [];
-	Async.eachLimit(list, FOLDER_SCAN_LIMIT, function(path, callback) {
-
-	    var p = rootPath + Path.sep + path;
-	    fs.stat(p, function(error, stats) {
-		if (error) {
-		    logger.error("Error while stat ", p, error);
-		    return callback(null, list);
-		}
-
-		// logger.debug("Scan item ", p);
-
-		if (stats.isDirectory()) {
-		    directories.push(p);
-		    return callback(null);
-		}
-
-		if (stats.isFile()) {
-		    // Faire un scannerRepository pour filtrer des fichiers
-
-		    var infos = {
-			path : p,
-			stats : stats
-		    };
-		    if (self.keepFile(infos)) {
-			// logger.debug("Keep file ", p);
-			files.push(infos);
-		    }
-
-		    return callback(null);
-		}
-
-		callback(null);
-	    });
-
-	}, function(error) {
-	    if (error) {
-		logger.error("Reduce error", error);
-		return callback(error);
-	    }
-
-	    if (!directories.length) {
-		return callback(null);
-	    }
-
-	    Async.eachLimit(directories, DIRECTORY_SCAN_LIMIT, function(
-		    directory, callback) {
-		self._scanDirectory(rootItem, files, directory, callback);
-
-	    }, callback);
-	});
-
-    });
-};
-
-ScannerRepository.prototype.keepFile = function(infos) {
-    return false;
-};
-
-ScannerRepository.prototype.processFile = function(rootItem, infos, callback) {
-    callback("Nothing to process ?");
-};
+/*jslint node: true, plusplus:true, nomen: true */
+/*global setImmediate */
+"use strict";
+
+var Repository = require('./repository');
+var Util = require('util');
+var async = require('async');
+var fs = require('fs');
+var Path = require('path');
+var Mime = require('mime');
+var Item = require('./item');
+var Async = require('async');
+var logger = require('./logger');
+
+var FILES_PROCESSOR_LIMIT = 4;
+var FOLDER_SCAN_LIMIT = 4;
+var DIRECTORY_SCAN_LIMIT = 2;
+
+var ScannerRepository = function (mountPath, path) {
+	Repository.call(this, mountPath);
+
+	this.directoryPath = path;
+
+	fs.watch(path, function (event, filename) {
+		logger.debug('ScannerRepository: event is: ' + event);
+		if (filename) {
+			logger.debug('filename provided: ' + filename);
+		} else {
+			logger.debug('filename not provided');
+		}
+	});
+};
+
+Util.inherits(ScannerRepository, Repository);
+
+module.exports = ScannerRepository;
+
+ScannerRepository.prototype.initialize = function (service, callback) {
+	var self = this,
+		log = false;
+
+	Repository.prototype.initialize.call(this, service, function (error, item) {
+		if (error) {
+			return callback(error);
+		}
+
+		setImmediate(function () {
+			self.scan(service, item, function (error) {
+				if (error) {
+					logger.error("ScannerRepository: Scan error", error);
+					return;
+				}
+
+				if (!log) {
+					return;
+				}
+
+				item.treeString(function (error, string) {
+					if (error) {
+						logger.error("ScannerRepository: Tree string error",
+								error);
+						return;
+					}
+					logger.debug(string);
+				});
+			});
+		});
+
+		callback(null, item);
+	});
+};
+
+ScannerRepository.prototype.scan = function (service, item, callback) {
+
+	var self = this,
+		files = [];
+	
+	self._scanDirectory(item, files, self.directoryPath, function (error) {
+		if (error) {
+			logger.error("Scan directory error", error);
+			return callback(error);
+		}
+
+		logger.info("Number of files to process: " + files.length);
+
+		Async.eachLimit(files, FILES_PROCESSOR_LIMIT,
+			function (infos, callback) {
+
+				self.processFile(item, infos, function (error) {
+					if (error) {
+						logger.error("Process file itemId=" + item.itemId
+								+ " infos=", infos, " error=", error);
+					}
+
+					callback(null);
+				});
+
+			}, function (error) {
+				if (error) {
+					logger.error("Error while scaning files ", error);
+					return callback(error);
+				}
+
+				logger.verbose(files.length + " files processed");
+				return callback(null);
+			});
+	});
+
+};
+
+ScannerRepository.prototype.browse = function (list, item, callback) {
+	return callback(null);
+};
+
+ScannerRepository.prototype._scanDirectory = function (rootItem, files,
+		rootPath, callback) {
+
+	// logger.debug("List directory ", rootPath);
+
+	var self = this;
+	fs.readdir(rootPath, function (error, list) {
+		if (error) {
+			logger.warn("Error while reading directory ", rootPath);
+			return callback(null);
+		}
+
+		var directories = [];
+		Async.eachLimit(list, FOLDER_SCAN_LIMIT, function (path, callback) {
+
+			var p = rootPath + Path.sep + path;
+			fs.stat(p, function (error, stats) {
+				if (error) {
+					logger.error("Error while stat ", p, error);
+					return callback(null, list);
+				}
+
+				// logger.debug("Scan item ", p);
+
+				if (stats.isDirectory()) {
+					directories.push(p);
+					return callback(null);
+				}
+
+				if (stats.isFile()) {
+					// Faire un scannerRepository pour filtrer des fichiers
+
+					var infos = {
+						path : p,
+						stats : stats
+					};
+					if (self.keepFile(infos)) {
+						// logger.debug("Keep file ", p);
+						files.push(infos);
+					}
+
+					return callback(null);
+				}
+
+				callback(null);
+			});
+
+		}, function (error) {
+			if (error) {
+				logger.error("Reduce error", error);
+				return callback(error);
+			}
+
+			if (!directories.length) {
+				return callback(null);
+			}
+
+			Async.eachLimit(directories, DIRECTORY_SCAN_LIMIT, function (directory, callback) {
+				self._scanDirectory(rootItem, files, directory, callback);
+
+			}, callback);
+		});
+
+	});
+};
+
+ScannerRepository.prototype.keepFile = function (infos) {
+	return false;
+};
+
+ScannerRepository.prototype.processFile = function (rootItem, infos, callback) {
+	callback("Nothing to process ?");
+};